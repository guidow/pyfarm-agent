--- conflicted
+++ resolved
@@ -33,11 +33,7 @@
 from pyfarm.agent.utility import (
     UnicodeCSVWriter, UnicodeCSVReader, default_json_encoder, dumps,
     quote_url, request_from_master, total_seconds, validate_environment,
-<<<<<<< HEAD
-    AgentUUID, remove_file)
-=======
     AgentUUID, remove_file, validate_uuid)
->>>>>>> e7f65795
 
 try:
     WindowsError
