# No shebang line, this module is meant to be imported
#
# Copyright 2013 Oliver Palmer
#
# Licensed under the Apache License, Version 2.0 (the "License");
# you may not use this file except in compliance with the License.
# You may obtain a copy of the License at
#
#    http://www.apache.org/licenses/LICENSE-2.0
#
# Unless required by applicable law or agreed to in writing, software
# distributed under the License is distributed on an "AS IS" BASIS,
# WITHOUT WARRANTIES OR CONDITIONS OF ANY KIND, either express or implied.
# See the License for the specific language governing permissions and
# limitations under the License.

from datetime import datetime
from os import urandom

from pyfarm.core.enums import NOTSET
from pyfarm.agent.config import LoggingConfiguration, ConfigurationWithCallbacks
from pyfarm.agent.testutil import TestCase


class ChangedLoggingConfiguration(LoggingConfiguration):
    def __init__(self, *args, **kwargs):
        self.created = []
        self.modified = []
        self.deleted = []
        super(ChangedLoggingConfiguration, self).__init__(*args, **kwargs)

    def changed(self, change_type, key, new_value=NOTSET, old_value=NOTSET):
        if change_type == self.CREATED:
            self.created.append(key)
        elif change_type == self.MODIFIED:
            self.modified.append(key)
        elif change_type == self.DELETED:
            self.deleted.append(key)

        super(ChangedLoggingConfiguration, self).changed(
            change_type, key, new_value=new_value, old_value=old_value)


class TestLoggingConfiguration(TestCase):
    def get_data(self):
        return {
            "jobtypes": {},
<<<<<<< HEAD
            "last-master-contact": datetime(1970, 1, 1),
=======
            "current_assignments": [],
>>>>>>> 34b121b2
            urandom(16).encode("hex"): urandom(16).encode("hex"),
            urandom(16).encode("hex"): urandom(16).encode("hex")}

    def test_created(self):
        data = self.get_data()
        config = ChangedLoggingConfiguration(data)
        self.assertEqual(set(config.created), set(data))

    def test_setitem(self):
        data = self.get_data()
        config = ChangedLoggingConfiguration()

        for k,v in data.items():
            config[k] = v

        self.assertEqual(dict(config), data)
        self.assertEqual(set(config.created), set(data))

        for key in data:
            config[key] = None

        self.assertEqual(set(config.modified), set(data))

    def test_delitem(self):
        data = self.get_data()
        config = ChangedLoggingConfiguration(data)
        keys = []
        for i in config.keys():
            del config[i]
            keys.append(i)

        self.assertEqual(set(config.deleted), set(keys))

    def test_pop(self):
        data = self.get_data()
        config = ChangedLoggingConfiguration(data)
        for key in config.keys():
            config.pop(key)

        self.assertEqual(dict(config), {})
        self.assertEqual(set(config.deleted), set(data))

    def test_clear(self):
        data = self.get_data()
        config = ChangedLoggingConfiguration(data)
        config.clear()
        self.assertEqual(dict(config), {})
        self.assertEqual(set(config.deleted), set(data))

    def test_update_dict(self):
        data = self.get_data()
        update_data = self.get_data()
        config = ChangedLoggingConfiguration(data)
        config.update(update_data)
        all_data = dict(data.items() + update_data.items())
        self.assertEqual(dict(config), all_data)
        self.assertEqual(set(config.created), set(all_data))
        for key in all_data.keys():
            config[key] = None
        self.assertEqual(set(config.modified), set(all_data.keys()))

    def test_update_kwargs(self):
        data = self.get_data()
        update_data = self.get_data()
        config = ChangedLoggingConfiguration(data)
        config.update(**update_data)
        all_data = dict(data.items() + update_data.items())
        self.assertEqual(dict(config), all_data)
        self.assertEqual(set(config.created), set(all_data))
        for key in all_data.keys():
            config[key] = None
        self.assertEqual(set(config.modified), set(all_data.keys()))

    def test_raises_type_error(self):
        self.assertRaises(TypeError, lambda: LoggingConfiguration(seq=1))

    def test_update_modified_dict(self):
        data = self.get_data()
        config = ChangedLoggingConfiguration()
        config.update(data)
        for key, value in config.items():
            config.update({key: True})

        self.assertEqual(set(config.modified), set(data.keys()))

    def test_update_modified_kwargs(self):
        data = self.get_data()
        config = ChangedLoggingConfiguration()
        config.update(data)
        for key, value in config.items():
            config.update(**{key: True})

        self.assertEqual(set(config.modified), set(data.keys()))

    def test_update_modified_type_error(self):
        data = self.get_data()
        config = ChangedLoggingConfiguration()
        config.update(data)
        for _, _ in config.items():
            self.assertRaises(TypeError, lambda: config.update(1))


class TestConfigurationExceptions(TestCase):
    def test_change_type_assert_missing_value(self):
        config = LoggingConfiguration()
        self.assertRaises(
            AssertionError,
            lambda: config.changed(LoggingConfiguration.MODIFIED, ""))
        self.assertRaises(
            AssertionError,
            lambda: config.changed(LoggingConfiguration.CREATED, ""))

    def test_change_unknown_change_type(self):
        config = LoggingConfiguration()
        self.assertRaises(
            NotImplementedError,
            lambda: config.changed("FOOBAR", "", ""))


class TestCallbackConfiguration(TestCase):
    def setUp(self):
        TestCase.setUp(self)
        ConfigurationWithCallbacks.callbacks.clear()

    def test_assert_callable(self):
        config = ConfigurationWithCallbacks()
        self.assertRaises(
            AssertionError, lambda: config.register_callback("", None))

    def test_add_callback(self):
        callback = lambda: None
        config = ConfigurationWithCallbacks()
        config.register_callback("foo", callback)
        self.assertEqual([callback], config.callbacks["foo"])
        config.register_callback("foo", callback)
        self.assertEqual([callback], config.callbacks["foo"])

    def test_add_callback_append(self):
        callback = lambda: None
        config = ConfigurationWithCallbacks()
        config.register_callback("foo", callback)
        self.assertEqual([callback], config.callbacks["foo"])
        config.register_callback("foo", callback, append=True)
        self.assertEqual([callback, callback], config.callbacks["foo"])

    def test_deregister_callback(self):
        callback = lambda: None
        config = ConfigurationWithCallbacks()
        config.register_callback("foo", callback)
        config.deregister_callback("foo", callback)
        self.assertNotIn("foo", config.callbacks)

    def test_deregister_multiple_callback(self):
        callback = lambda: None
        config = ConfigurationWithCallbacks()
        config.register_callback("foo", callback)
        config.register_callback("foo", callback, append=True)
        config.deregister_callback("foo", callback)
        self.assertNotIn("foo", config.callbacks)

    def test_callback_on_change(self):
        results = []

        def callback(change_type, key, value, old_value):
            results.append((change_type, key, value))

        config = ConfigurationWithCallbacks()
        config.register_callback("foo", callback)
        config["foo"] = True
        config["foo"] = False
        del config["foo"]

        self.assertEqual(results, [
            (LoggingConfiguration.CREATED, "foo", True),
            (LoggingConfiguration.MODIFIED, "foo", False),
            (LoggingConfiguration.DELETED, "foo", NOTSET)])<|MERGE_RESOLUTION|>--- conflicted
+++ resolved
@@ -45,11 +45,8 @@
     def get_data(self):
         return {
             "jobtypes": {},
-<<<<<<< HEAD
             "last-master-contact": datetime(1970, 1, 1),
-=======
             "current_assignments": [],
->>>>>>> 34b121b2
             urandom(16).encode("hex"): urandom(16).encode("hex"),
             urandom(16).encode("hex"): urandom(16).encode("hex")}
 
