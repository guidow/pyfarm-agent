# No shebang line, this module is meant to be imported
#
# Copyright 2013 Oliver Palmer
#
# Licensed under the Apache License, Version 2.0 (the "License");
# you may not use this file except in compliance with the License.
# You may obtain a copy of the License at
#
#    http://www.apache.org/licenses/LICENSE-2.0
#
# Unless required by applicable law or agreed to in writing, software
# distributed under the License is distributed on an "AS IS" BASIS,
# WITHOUT WARRANTIES OR CONDITIONS OF ANY KIND, either express or implied.
# See the License for the specific language governing permissions and
# limitations under the License.

from __future__ import with_statement

import sys
assert sys.version_info[0:2] >= (2, 6), "Python 2.6 or higher is required"

import os
from os import walk
from os.path import isfile, join
from setuptools import setup

install_requires = [
    "pyfarm.core",
    # "PyOpenSSL", "service_identity",  # required for full SSL support
    "netaddr", "twisted", "ntplib", "requests", "treq",
    "voluptuous", "jinja2", "psutil>=2.1.0",
    "netifaces>=0.10.2"]

if "READTHEDOCS" in os.environ:
    install_requires += ["sphinxcontrib-httpdomain"]
<<<<<<< HEAD

=======
>>>>>>> 00d22088

# Windows is a little special because we have to have pywin32
# installed.  pyfarm.core uses it and certain components of
# other libraries use it too, such as twisted, so we check for
# it here.  Unfortunately, we can't use PyPi for this.
if sys.platform.startswith("win"):
    try:
        import win32api
    except ImportError:
        raise ImportError(
            "On Windows, you must manually install pywin32 before running "
            "pyfarm.core's setup.py.  This is required because there's not "
            "a package that we can pull down and reliably install from the "
            "Python package repository.  Please visit "
            "http://sourceforge.net/projects/pywin32/files/pywin32/ to "
            "download and install this package.")

if sys.version_info[0:2] == (2, 6):
    install_requires += ["importlib", "ordereddict", "argparse"]

if isfile("README.rst"):
    with open("README.rst", "r") as readme:
        long_description = readme.read()
else:
    long_description = ""


def get_package_data(parent, roots):
    output = []
    for top in roots:
        for root, dirs, files in walk(top):
            for filename in files:
                output.append(join(root, filename).split(parent)[-1][1:])

    return output

agent_root = join("pyfarm", "agent")
agent_package_data_roots = (
    join(agent_root, "etc"),
    join(agent_root, "http", "static"),
    join(agent_root, "http", "templates"))

jobtype_root = join("pyfarm", "jobtypes")
jobtype_root_package_data_roots = (
    join(jobtype_root, "etc"))

setup(
    name="pyfarm.agent",
    version="0.7.0-dev0",
    packages=[
        "pyfarm",
        "pyfarm.agent",
        "pyfarm.agent.entrypoints",
        "pyfarm.agent.http",
        "pyfarm.agent.http.api",
        "pyfarm.agent.http.core",
        "pyfarm.agent.sysinfo",
        "pyfarm.jobtypes",
        "pyfarm.jobtypes.core"],
    package_data={
        "pyfarm.agent": get_package_data(
            agent_root, agent_package_data_roots),
        "pyfarm.jobtypes": get_package_data(
            jobtype_root, jobtype_root_package_data_roots)},
    namespace_packages=["pyfarm"],
    entry_points={
        "console_scripts": [
            "pyfarm-agent = pyfarm.agent.entrypoints:agent",
            "pyfarm-supervisor = pyfarm.agent.entrypoints.supervisor:supervisor",
            "pyfarm-dev-fakerender = pyfarm.agent.entrypoints:fake_render",
            "pyfarm-dev-fakework = "
            "   pyfarm.agent.entrypoints.commands:fake_work"]},
    include_package_data=True,
    install_requires=install_requires,
    url="https://github.com/pyfarm/pyfarm-agent",
    license="Apache v2.0",
    author="Oliver Palmer",
    author_email="development@pyfarm.net",
    description="Core module containing code to run PyFarm's agent.",
    long_description=long_description,
    classifiers=[
        "Development Status :: 2 - Pre-Alpha",
        "Environment :: No Input/Output (Daemon)",
        "License :: OSI Approved :: Apache Software License",
        "Natural Language :: English",
        "Operating System :: OS Independent",
        "Programming Language :: Python :: 2.6",
        "Programming Language :: Python :: 2.7",
        "Topic :: System :: Distributed Computing"])

if sys.platform.startswith("win"):
    print "WARNING:  Please be sure you've install the OpenSSL Library as " \
          "some modules may break on Windows without it."<|MERGE_RESOLUTION|>--- conflicted
+++ resolved
@@ -33,10 +33,9 @@
 
 if "READTHEDOCS" in os.environ:
     install_requires += ["sphinxcontrib-httpdomain"]
-<<<<<<< HEAD
 
-=======
->>>>>>> 00d22088
+if "READTHEDOCS" in os.environ:
+    install_requires += ["sphinxcontrib-httpdomain"]
 
 # Windows is a little special because we have to have pywin32
 # installed.  pyfarm.core uses it and certain components of
