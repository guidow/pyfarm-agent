# Copyright 2014 Oliver Palmer
#
# Licensed under the Apache License, Version 2.0 (the "License");
# you may not use this file except in compliance with the License.
# You may obtain a copy of the License at
#
# http://www.apache.org/licenses/LICENSE-2.0
#
# Unless required by applicable law or agreed to in writing, software
# distributed under the License is distributed on an "AS IS" BASIS,
# WITHOUT WARRANTIES OR CONDITIONS OF ANY KIND, either express or implied.
# See the License for the specific language governing permissions and
# limitations under the License.

<<<<<<< HEAD
# If True then include os.environ in any
# processes launched by job type.
jobtype_include_os_environ: True

# Any additional key/value pairs to include
# in the environment of a process launched
# by a job type.
jobtype_default_environment: {}

# The default location where a job type should
# store cached source code from the master.  Note
# that $temp will be expanded to the local system's
# temp directory.  If this directory does not exist
# it will be created.  Leaving this value blank will
# disable job type caching.
jobtype_cache_directory: $temp/pyfarm/jobtypes/cache

# If True then expand environment variables in file paths.
jobtype_expandvars: True

# If True, then ignore any errors produced when tring
# to map users and groups to IDs.  This will cause the
# underlying methods in the job type to instead run
# as the job type's owner instead, ignoring what the
# incoming job requests.
# NOTE: This value is not used on Windows.
jobtype_ignore_id_mapping_errors: False


# Configures the thread pool used by job types
# for logging.
jobtype_logging_threadpool:
  # Setting this value to something smaller than `1` will result
  # in an exception being raised.  This value also cannot be larger
  # than `max_threads` below.
  min_threads: 3

  # This value must be greater than or equal to `min_threads`
  # above.  You may also set this value to 'auto' meaning the
  # number of processors times 1.5 or 20 (whichever is lower).
  max_threads: auto

  # As log messages are sent from processes they are stored
  # in an in memory queue.  When the number of messages is higher
  # than this number a thread will be spawned to consume the
  # data and flush it into a file object.
  max_queue_size: 10

  # Most often the operating system will control how often data
  # is written to disk from a file object.  This value overrides
  # that behavior and forces the file object to flush to disk
  # after this many messages have been processed.
  flush_lines: 100
=======

# When set to True caching of job types will be enabled.  When set to
# False caching is disabled and every job type will retrieved from
# the master directly.
jobtype_enable_cache: True

# If True then output from all processes will be sent directly to
# the agent's logger(s) instead of to the log file assoicated
# with each process.
jobtype_capture_process_output: False
>>>>>>> 38cb5cc6
<|MERGE_RESOLUTION|>--- conflicted
+++ resolved
@@ -12,17 +12,17 @@
 # See the License for the specific language governing permissions and
 # limitations under the License.
 
-<<<<<<< HEAD
-# If True then include os.environ in any
-# processes launched by job type.
-jobtype_include_os_environ: True
 
-# Any additional key/value pairs to include
-# in the environment of a process launched
-# by a job type.
-jobtype_default_environment: {}
+# When set to True caching of job types will be enabled.  When set to
+# False caching is disabled and every job type will retrieved from
+# the master directly.
+jobtype_enable_cache: True
 
-# The default location where a job type should
+# If True then output from all processes will be sent directly to
+# the agent's logger(s) instead of to the log file assoicated
+# with each process.
+jobtype_capture_process_output: False
+
 # store cached source code from the master.  Note
 # that $temp will be expanded to the local system's
 # temp directory.  If this directory does not exist
@@ -65,16 +65,4 @@
   # is written to disk from a file object.  This value overrides
   # that behavior and forces the file object to flush to disk
   # after this many messages have been processed.
-  flush_lines: 100
-=======
-
-# When set to True caching of job types will be enabled.  When set to
-# False caching is disabled and every job type will retrieved from
-# the master directly.
-jobtype_enable_cache: True
-
-# If True then output from all processes will be sent directly to
-# the agent's logger(s) instead of to the log file assoicated
-# with each process.
-jobtype_capture_process_output: False
->>>>>>> 38cb5cc6
+  flush_lines: 100