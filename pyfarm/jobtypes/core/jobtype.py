--- conflicted
+++ resolved
@@ -48,15 +48,10 @@
 from pyfarm.core.utility import ImmutableDict
 from pyfarm.agent.config import config
 from pyfarm.agent.http.core.client import get, post, http_retry_delay
-<<<<<<< HEAD
 from pyfarm.agent.sysinfo import memory, user, system
 from pyfarm.agent.utility import (
     STRINGS, WHOLE_NUMBERS, TASKS_SCHEMA, JOBTYPE_SCHEMA, uuid)
 from pyfarm.jobtypes.core.log import STDERR, STDOUT, LoggingThread
-=======
-from pyfarm.agent.sysinfo.user import is_administrator
-from pyfarm.agent.utility import UnicodeCSVWriter, uuid
->>>>>>> 8de6d144
 from pyfarm.jobtypes.core.process import (
     ProcessProtocol, ProcessInputs, ReplaceEnvironment)
 
@@ -130,9 +125,6 @@
     cache = {}
 
     def __init__(self, assignment):
-<<<<<<< HEAD
-=======
-        assert isinstance(assignment, dict)
 
         # JobType objects in the future may or may not have explicit tasks
         # associated with when them.  The format of tasks could also change
@@ -142,7 +134,6 @@
         self._uuid = uuid()
         config["jobtypes"][self._uuid] = self
 
->>>>>>> 8de6d144
         self.protocols = {}
         self.failed_processes = []
         self.finished_tasks = []
@@ -800,11 +791,7 @@
         return self.deferred
 
     def _stop(self):
-<<<<<<< HEAD
          return self.stop()
-=======
-        return self.stop()
->>>>>>> 8de6d144
 
     def stop(self):
         """
@@ -819,13 +806,8 @@
 
         # TODO: chain this callback to the completion of our request to master
         def finished_processes():
-<<<<<<< HEAD
              stopped.callback(True)
              config["jobtypes"].pop(self._uuid)
-=======
-            stopped.callback(True)
-            config["jobtypes"].pop(self._uuid)
->>>>>>> 8de6d144
 
         finished_processes()
         return stopped
