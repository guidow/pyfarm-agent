--- conflicted
+++ resolved
@@ -134,21 +134,9 @@
             jobtype.stop()
         else:
             logger.error("Tried stopping assigment %s, but found no jobtype "
-<<<<<<< HEAD
-                         "instance", assignment.uuid)
+                         "instance", assignment["id"])
             return dumps(
                 {"error": "Assignment found, but no jobtype instance "
                           "exists."}), INTERNAL_SERVER_ERROR
-=======
-                         "instance", assignment["id"])
-            request.setResponseCode(INTERNAL_SERVER_ERROR)
-            request.write({"error": "Assignment found, but no jobtype instance "
-                                    "exists."})
-            request.finish()
-            return NOT_DONE_YET
-
-        request.setResponseCode(ACCEPTED)
-        request.finish()
->>>>>>> f19e9dc8
 
         return "", ACCEPTED