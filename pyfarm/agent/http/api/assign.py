--- conflicted
+++ resolved
@@ -59,6 +59,11 @@
 
         if not isinstance(value, STRING_TYPES):
             raise Invalid("Value %r for key %r must be a string" % (key, value))
+
+
+class HandlePost(object):
+    def __init__(self, data):
+        self.data = data
 
 
 class Assign(APIResource):
@@ -145,8 +150,6 @@
             request.setResponseCode(BAD_REQUEST)
             request.finish()
             return NOT_DONE_YET
-<<<<<<< HEAD
-=======
 
         # TODO Check for double assignments
         # Seems inefficient, but the assignments dict is unlikely to be large
@@ -154,7 +157,6 @@
         while index in config["current_assignments"]:
             index += 1
         config["current_assignments"][index] = data
->>>>>>> 34b121b2
 
         # In all other cases we have some work to do inside of
         # deferreds so we just have to respond
@@ -162,11 +164,6 @@
         request.setResponseCode(ACCEPTED)
         request.finish()
 
-<<<<<<< HEAD
-        def loaded_jobtype(jobtype_class):
-            instance = jobtype_class(data)
-            instance.start()
-=======
         def remove_assignment(index):
             del config["current_assignments"][index]
 
@@ -175,7 +172,6 @@
             deferred = instance._start()
             deferred.addCallback(lambda _: remove_assignment(index))
             deferred.addErrback(lambda _: remove_assignment(index))
->>>>>>> 34b121b2
 
         # Load the job type then pass the class along to the
         # callback.  No errback here because all the errors
