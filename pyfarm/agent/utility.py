# No shebang line, this module is meant to be imported
#
# Copyright 2014 Oliver Palmer
#
# Licensed under the Apache License, Version 2.0 (the "License");
# you may not use this file except in compliance with the License.
# You may obtain a copy of the License at
#
#    http://www.apache.org/licenses/LICENSE-2.0
#
# Unless required by applicable law or agreed to in writing, software
# distributed under the License is distributed on an "AS IS" BASIS,
# WITHOUT WARRANTIES OR CONDITIONS OF ANY KIND, either express or implied.
# See the License for the specific language governing permissions and
# limitations under the License.

"""
Utilities
---------

Top level utilities for the agent to use internally.  Many of these
are copied over from the master (which we can't import here).
"""

import csv
import codecs
import cStringIO
from decimal import Decimal
from datetime import datetime
from json import dumps as _dumps
from UserDict import UserDict
from uuid import uuid1

try:
    from urlparse import urlsplit
    from urllib import quote
except ImportError:  # pragma: no cover
    from http.client import urlsplit
    from urllib.parse import quote

try:
    from httplib import OK
except ImportError:  # pragma: no cover
    from http.client import OK

from pyfarm.core.config import read_env
<<<<<<< HEAD
from voluptuous import Schema, Any, Required

from pyfarm.core.enums import STRING_TYPES
from pyfarm.core.logger import getLogger
=======
>>>>>>> da4fa5a7
from pyfarm.agent.config import config
from pyfarm.agent.logger import getLogger

MASTER_USERAGENT = read_env("PYFARM_MASTER_USERAGENT", "PyFarm/1.0 (master)")
<<<<<<< HEAD
STRINGS = Any(*STRING_TYPES)
try:
    WHOLE_NUMBERS = Any(*(int, long))
    NUMBERS = Any(*(int, long, float, Decimal))
except NameError:  # pragma: no cover
    WHOLE_NUMBERS = int
    NUMBERS = Any(*(int, float, Decimal))

# Shared schema declarations
JOBTYPE_SCHEMA = Schema({
    Required("name"): STRINGS,
    Required("version"): WHOLE_NUMBERS})
TASK_SCHEMA = Schema({
    Required("id"): WHOLE_NUMBERS,
    Required("frame"): NUMBERS})
TASKS_SCHEMA = lambda values: map(TASK_SCHEMA, values)

logger = getLogger("agent.utility")
=======
logger = getLogger("agent.util")
>>>>>>> da4fa5a7


def uuid():
    """Wrapper around :func:`uuid1` which incorporates our system id"""
    return uuid1(node=config["systemid"])


def default_json_encoder(obj):
    if isinstance(obj, Decimal):
        return float(obj)
    elif isinstance(obj, datetime):
        return obj.isoformat()


def quote_url(source_url):
    """
    This function serves as a wrapper around :func:`.urlsplit`
    and :func:`.quote` and a url that has the path quoted.
    """
    url = urlsplit(source_url)

    # If a url is just "/" then we don't want to add ://
    # since a scheme was not included.
    if url.scheme:
        result = "{scheme}://".format(scheme=url.scheme)
    else:
        result = ""

    result += url.netloc + quote(url.path, safe="/?&=")

    if url.query:
        result += "?" + url.query

    if url.fragment:
        result += "#" + url.fragment

    return result


def dumps(*args, **kwargs):
    """
    Agent's implementation of :func:`json.dumps` or
    :func:`pyfarm.master.utility.jsonify`
    """
    indent = None
    pretty = config.get("pretty-json", False)
    if pretty:
        indent = 2

    if len(args) == 1 and not isinstance(args[0], (dict, UserDict)):
        obj = args[0]
    else:
        obj = dict(*args, **kwargs)

    return _dumps(obj, default=default_json_encoder, indent=indent)


def request_from_master(request):
    """Returns True if the request appears to be coming from the master"""
    return request.getHeader("User-Agent") == MASTER_USERAGENT


# Unicode CSV reader/writers from the standard library docs:
#   https://docs.python.org/2/library/csv.html

class UTF8Recoder(object):
    """
    Iterator that reads an encoded stream and reencodes the input to UTF-8
    """
    def __init__(self, f, encoding):
        self.reader = codecs.getreader(encoding)(f)

    def __iter__(self):
        return self

    def next(self):
        return self.reader.next().encode("utf-8")


class UnicodeCSVReader(object):
    """
    A CSV reader which will iterate over lines in the CSV file "f",
    which is encoded in the given encoding.
    """
    def __init__(self, f, dialect=csv.excel, encoding="utf-8", **kwds):
        f = UTF8Recoder(f, encoding)
        self.reader = csv.reader(f, dialect=dialect, **kwds)

    def next(self):
        row = self.reader.next()
        return [unicode(s, "utf-8") for s in row]

    def __iter__(self):
        return self


class UnicodeCSVWriter(object):
    """
    A CSV writer which will write rows to CSV file "f",
    which is encoded in the given encoding.
    """
    def __init__(self, f, dialect=csv.excel, encoding="utf-8", **kwds):
        # Redirect output to a queue
        self.queue = cStringIO.StringIO()
        self.writer = csv.writer(self.queue, dialect=dialect, **kwds)
        self.stream = f
        self.encoder = codecs.getincrementalencoder(encoding)()

    def writerow(self, row):
        self.writer.writerow([s.encode("utf-8") for s in row])
        # Fetch UTF-8 output from the queue ...
        data = self.queue.getvalue()
        data = data.decode("utf-8")
        # ... and reencode it into the target encoding
        data = self.encoder.encode(data)
        # write to the target stream
        self.stream.write(data)
        # empty queue
        self.queue.truncate(0)

    def writerows(self, rows):
        for row in rows:
            self.writerow(row)


<|MERGE_RESOLUTION|>--- conflicted
+++ resolved
@@ -44,19 +44,14 @@
     from http.client import OK
 
 from pyfarm.core.config import read_env
-<<<<<<< HEAD
 from voluptuous import Schema, Any, Required
 
 from pyfarm.core.enums import STRING_TYPES
-from pyfarm.core.logger import getLogger
-=======
->>>>>>> da4fa5a7
 from pyfarm.agent.config import config
 from pyfarm.agent.logger import getLogger
 
 MASTER_USERAGENT = read_env("PYFARM_MASTER_USERAGENT", "PyFarm/1.0 (master)")
-<<<<<<< HEAD
-STRINGS = Any(*STRING_TYPES)
+logger = getLogger("agent.util")
 try:
     WHOLE_NUMBERS = Any(*(int, long))
     NUMBERS = Any(*(int, long, float, Decimal))
@@ -73,10 +68,6 @@
     Required("frame"): NUMBERS})
 TASKS_SCHEMA = lambda values: map(TASK_SCHEMA, values)
 
-logger = getLogger("agent.utility")
-=======
-logger = getLogger("agent.util")
->>>>>>> da4fa5a7
 
 
 def uuid():
