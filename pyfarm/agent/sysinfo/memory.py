# No shebang line, this module is meant to be imported
#
# Copyright 2013 Oliver Palmer
#
# Licensed under the Apache License, Version 2.0 (the "License");
# you may not use this file except in compliance with the License.
# You may obtain a copy of the License at
#
#    http://www.apache.org/licenses/LICENSE-2.0
#
# Unless required by applicable law or agreed to in writing, software
# distributed under the License is distributed on an "AS IS" BASIS,
# WITHOUT WARRANTIES OR CONDITIONS OF ANY KIND, either express or implied.
# See the License for the specific language governing permissions and
# limitations under the License.

"""
Memory
------

Provides information about memory including swap usage, system memory usage,
and general capacity information.
"""

import psutil
from pyfarm.core.utility import convert


def swap_used():
    """Amount of swap currently in use"""
    return convert.bytetomb(psutil.swap_memory().used)


def swap_free():
    """Amount of swap currently free"""
    return convert.bytetomb(psutil.swap_memory().free)


def ram_used():
    """Amount of swap currently free"""
    return convert.bytetomb(psutil.virtual_memory().used)


def ram_free():
    """Amount of ram currently free"""
    return convert.bytetomb(psutil.virtual_memory().available)


def total_ram():
    """Total physical memory (ram) installed on the system"""
    return convert.bytetomb(psutil.phymem_usage().total)


def total_swap():
    """Total virtual memory (swap) installed on the system"""
    return convert.bytetomb(psutil.swap_memory().total)


def process_memory():
    """Total amount of ram in use by this process"""
    process = psutil.Process()
    return convert.bytetomb(process.memory_info().rss)


def total_consumption():
    """
    Total amount of memory consumed by this process and any
    child process spawned by the parent process.  This includes
    any grandchild processes.
    """
    parent = psutil.Process()
    total = parent.memory_info().rss

    for child_process in parent.children(recursive=True):
<<<<<<< HEAD
        total= child_process.memory_info().rss
=======
        total += child_process.memory_info().rss
>>>>>>> 8de6d144

    return convert.bytetomb(total)<|MERGE_RESOLUTION|>--- conflicted
+++ resolved
@@ -72,10 +72,6 @@
     total = parent.memory_info().rss
 
     for child_process in parent.children(recursive=True):
-<<<<<<< HEAD
-        total= child_process.memory_info().rss
-=======
         total += child_process.memory_info().rss
->>>>>>> 8de6d144
 
     return convert.bytetomb(total)